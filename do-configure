--- conflicted
+++ resolved
@@ -215,11 +215,7 @@
     echo "      \"inherits\": [\"$CMAKE_PRESET_NAME\"],"
     echo "      \"binaryDir\": \"$BUILD_FOLDER\","
     echo "      \"cacheVariables\": {"
-<<<<<<< HEAD
-    echo "        \"CMAKE_EXE_LINKER_FLAGS_COVERAGE\": \"-lopen-pal -fuse-ld=lld\""
-=======
     echo "        \"CMAKE_EXE_LINKER_FLAGS_$BUILD_TYPE\": \"-fuse-ld=lld\""
->>>>>>> 95d4f392
     echo "      }"
     echo "    }"
     echo "  ]"
