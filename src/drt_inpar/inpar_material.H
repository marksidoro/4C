--- conflicted
+++ resolved
@@ -278,17 +278,14 @@
       mfi_lin_scalar_iso,  ///< volume change due to (isotropic) inelastic deformation gradient is a
                            ///< linear function of the scalar (in material configuration) that
                            ///< causes the volume change
-<<<<<<< HEAD
+      mix_rule_base,       ///< Base rule for the mixture model
+      mix_elasthyper,       ///< Elast Hyper toolbox for Constituents
       mfi_poly_scalar_aniso,  ///< volume change due to (anisotropic) inelastic deformation gradient
                               ///< is a polynomial function of the scalar (in material
                               ///< configuration) that causes the volume change
       mfi_poly_scalar_iso  ///< volume change due to (isotropic) inelastic deformation gradient is a
                            ///< is a polynomial function of the scalar (in material configuration)
                            ///< that causes the volume change
-=======
-      mix_rule_base,       ///< Base rule for the mixture model
-      mix_elasthyper       ///< Elast Hyper toolbox for Constituents
->>>>>>> 7e399866
     };
 
     /*----------------------------------------------------------------------*
